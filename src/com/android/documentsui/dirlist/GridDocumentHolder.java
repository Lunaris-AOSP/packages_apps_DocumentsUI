--- conflicted
+++ resolved
@@ -135,12 +135,8 @@
         mIconThumb.setAlpha(0f);
 
         final Uri uri = DocumentsContract.buildDocumentUri(docAuthority, docId);
-<<<<<<< HEAD
-        mIconHelper.load(uri, docMimeType, docFlags, docIcon, mIconThumb, mIconMimeLg, mIconMimeSm);
-=======
         mIconHelper.load(uri, docMimeType, docFlags, docIcon, docLastModified, mIconThumb,
                 mIconMimeLg, mIconMimeSm);
->>>>>>> d8608d02
 
         if (mHideTitles) {
             mTitle.setVisibility(View.GONE);
