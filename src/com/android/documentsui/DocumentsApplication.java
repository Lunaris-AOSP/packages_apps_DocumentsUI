/*
 * Copyright (C) 2013 The Android Open Source Project
 *
 * Licensed under the Apache License, Version 2.0 (the "License");
 * you may not use this file except in compliance with the License.
 * You may obtain a copy of the License at
 *
 *      http://www.apache.org/licenses/LICENSE-2.0
 *
 * Unless required by applicable law or agreed to in writing, software
 * distributed under the License is distributed on an "AS IS" BASIS,
 * WITHOUT WARRANTIES OR CONDITIONS OF ANY KIND, either express or implied.
 * See the License for the specific language governing permissions and
 * limitations under the License.
 */

package com.android.documentsui;

import android.app.ActivityManager;
import android.app.Application;
import android.content.BroadcastReceiver;
import android.content.ContentProviderClient;
import android.content.ContentResolver;
import android.content.Context;
import android.content.Intent;
import android.content.IntentFilter;
import android.net.Uri;
import android.os.RemoteException;
import android.text.format.DateUtils;

import java.io.File;

public class DocumentsApplication extends Application {
    private static final long PROVIDER_ANR_TIMEOUT = 20 * DateUtils.SECOND_IN_MILLIS;

    private RootsCache mRoots;

    private ThumbnailCache mThumbnailCache;
<<<<<<< HEAD
=======
    private ClipStorage mClipStorage;
>>>>>>> b1163292
    private DocumentClipper mClipper;

    public static RootsCache getRootsCache(Context context) {
        return ((DocumentsApplication) context.getApplicationContext()).mRoots;
    }

    public static ThumbnailCache getThumbnailCache(Context context) {
        final DocumentsApplication app = (DocumentsApplication) context.getApplicationContext();
        return app.mThumbnailCache;
    }

    public static ContentProviderClient acquireUnstableProviderOrThrow(
            ContentResolver resolver, String authority) throws RemoteException {
        final ContentProviderClient client = resolver.acquireUnstableContentProviderClient(
                authority);
        if (client == null) {
            throw new RemoteException("Failed to acquire provider for " + authority);
        }
        client.setDetectNotResponding(PROVIDER_ANR_TIMEOUT);
        return client;
    }

    public static DocumentClipper getDocumentClipper(Context context) {
        return ((DocumentsApplication) context.getApplicationContext()).mClipper;
    }

<<<<<<< HEAD
=======
    public static ClipStorage getClipStorage(Context context) {
        return ((DocumentsApplication) context.getApplicationContext()).mClipStorage;
    }

>>>>>>> b1163292
    @Override
    public void onCreate() {
        super.onCreate();

        final ActivityManager am = (ActivityManager) getSystemService(Context.ACTIVITY_SERVICE);
        final int memoryClassBytes = am.getMemoryClass() * 1024 * 1024;

        mRoots = new RootsCache(this);
        mRoots.updateAsync(false);

        mThumbnailCache = new ThumbnailCache(memoryClassBytes / 4);

<<<<<<< HEAD
        mClipper = createClipper(this.getApplicationContext());
=======
        mClipStorage = new ClipStorage(ClipStorage.prepareStorage(getCacheDir()));
        mClipper = new DocumentClipper(this, mClipStorage);
>>>>>>> b1163292

        final IntentFilter packageFilter = new IntentFilter();
        packageFilter.addAction(Intent.ACTION_PACKAGE_ADDED);
        packageFilter.addAction(Intent.ACTION_PACKAGE_CHANGED);
        packageFilter.addAction(Intent.ACTION_PACKAGE_REMOVED);
        packageFilter.addAction(Intent.ACTION_PACKAGE_DATA_CLEARED);
        packageFilter.addDataScheme("package");
        registerReceiver(mCacheReceiver, packageFilter);

        final IntentFilter localeFilter = new IntentFilter();
        localeFilter.addAction(Intent.ACTION_LOCALE_CHANGED);
        registerReceiver(mCacheReceiver, localeFilter);
    }

    private static DocumentClipper createClipper(Context context) {
        // prepare storage handles initialization and cleanup of the clip directory.
        File clipDir = ClipStorage.prepareStorage(context.getCacheDir());
        return new DocumentClipper(context, new ClipStorage(clipDir));
    }

    @Override
    public void onTrimMemory(int level) {
        super.onTrimMemory(level);

        mThumbnailCache.onTrimMemory(level);
    }

    private BroadcastReceiver mCacheReceiver = new BroadcastReceiver() {
        @Override
        public void onReceive(Context context, Intent intent) {
            final Uri data = intent.getData();
            if (data != null) {
                final String packageName = data.getSchemeSpecificPart();
                mRoots.updatePackageAsync(packageName);
            } else {
                mRoots.updateAsync(true);
            }
        }
    };
}<|MERGE_RESOLUTION|>--- conflicted
+++ resolved
@@ -28,18 +28,13 @@
 import android.os.RemoteException;
 import android.text.format.DateUtils;
 
-import java.io.File;
-
 public class DocumentsApplication extends Application {
     private static final long PROVIDER_ANR_TIMEOUT = 20 * DateUtils.SECOND_IN_MILLIS;
 
     private RootsCache mRoots;
 
     private ThumbnailCache mThumbnailCache;
-<<<<<<< HEAD
-=======
     private ClipStorage mClipStorage;
->>>>>>> b1163292
     private DocumentClipper mClipper;
 
     public static RootsCache getRootsCache(Context context) {
@@ -66,13 +61,10 @@
         return ((DocumentsApplication) context.getApplicationContext()).mClipper;
     }
 
-<<<<<<< HEAD
-=======
     public static ClipStorage getClipStorage(Context context) {
         return ((DocumentsApplication) context.getApplicationContext()).mClipStorage;
     }
 
->>>>>>> b1163292
     @Override
     public void onCreate() {
         super.onCreate();
@@ -85,12 +77,8 @@
 
         mThumbnailCache = new ThumbnailCache(memoryClassBytes / 4);
 
-<<<<<<< HEAD
-        mClipper = createClipper(this.getApplicationContext());
-=======
         mClipStorage = new ClipStorage(ClipStorage.prepareStorage(getCacheDir()));
         mClipper = new DocumentClipper(this, mClipStorage);
->>>>>>> b1163292
 
         final IntentFilter packageFilter = new IntentFilter();
         packageFilter.addAction(Intent.ACTION_PACKAGE_ADDED);
@@ -103,12 +91,6 @@
         final IntentFilter localeFilter = new IntentFilter();
         localeFilter.addAction(Intent.ACTION_LOCALE_CHANGED);
         registerReceiver(mCacheReceiver, localeFilter);
-    }
-
-    private static DocumentClipper createClipper(Context context) {
-        // prepare storage handles initialization and cleanup of the clip directory.
-        File clipDir = ClipStorage.prepareStorage(context.getCacheDir());
-        return new DocumentClipper(context, new ClipStorage(clipDir));
     }
 
     @Override
