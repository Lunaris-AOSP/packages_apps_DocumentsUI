/*
 * Copyright (C) 2016 The Android Open Source Project
 *
 * Licensed under the Apache License, Version 2.0 (the "License");
 * you may not use this file except in compliance with the License.
 * You may obtain a copy of the License at
 *
 *      http://www.apache.org/licenses/LICENSE-2.0
 *
 * Unless required by applicable law or agreed to in writing, software
 * distributed under the License is distributed on an "AS IS" BASIS,
 * WITHOUT WARRANTIES OR CONDITIONS OF ANY KIND, either express or implied.
 * See the License for the specific language governing permissions and
 * limitations under the License.
 */

package com.android.documentsui.services;

import static junit.framework.Assert.assertFalse;
import static junit.framework.Assert.assertTrue;

import android.app.Notification;
import android.app.Notification.Builder;
import android.content.Context;
import android.icu.text.NumberFormat;

import com.android.documentsui.ClipDetails;
import com.android.documentsui.R;
import com.android.documentsui.model.DocumentInfo;
import com.android.documentsui.model.DocumentStack;

import java.text.NumberFormat;

public class TestJob extends Job {

    private boolean mStarted;
    private Runnable mStartRunnable;

    private int mNumOfNotifications = 0;

    TestJob(
            Context service, Context appContext, Listener listener,
<<<<<<< HEAD
            int operationType, String id, DocumentStack stack, Runnable startRunnable) {
        super(service, appContext, listener, operationType, id, stack);
=======
            String id, DocumentStack stack, ClipDetails details, Runnable startRunnable) {
        super(service, appContext, listener, id, stack, details);
>>>>>>> b1163292

        mStartRunnable = startRunnable;
    }

    @Override
    void start() {
        mStarted = true;

        mStartRunnable.run();
    }

    void assertStarted() {
        assertTrue(mStarted);
    }

    void assertNotStarted() {
        assertFalse(mStarted);
    }

    void fail(DocumentInfo doc) {
        onFileFailed(doc);
    }

    int getNumOfNotifications() {
        return mNumOfNotifications;
    }

    @Override
    Notification getSetupNotification() {
        ++mNumOfNotifications;
        return getSetupNotification(service.getString(R.string.copy_preparing));
    }

    @Override
    Notification getProgressNotification() {
        ++mNumOfNotifications;
        double completed = mStarted ? 1F : 0F;
        return mProgressBuilder
                .setProgress(1, (int) completed, true)
                .setSubText(NumberFormat.getPercentInstance().format(completed))
                .build();
    }

    @Override
    Notification getFailureNotification() {
        // the "copy" stuff was just convenient and available :)
        return getFailureNotification(
                R.plurals.copy_error_notification_title, R.drawable.ic_menu_copy);
    }

    @Override
    Notification getWarningNotification() {
        throw new UnsupportedOperationException();
    }

    @Override
    Builder createProgressBuilder() {
        ++mNumOfNotifications;
        // the "copy" stuff was just convenient and available :)
        return super.createProgressBuilder(
                service.getString(R.string.copy_notification_title),
                R.drawable.ic_menu_copy,
                service.getString(android.R.string.cancel),
                R.drawable.ic_cab_cancel);
    }
}<|MERGE_RESOLUTION|>--- conflicted
+++ resolved
@@ -22,7 +22,6 @@
 import android.app.Notification;
 import android.app.Notification.Builder;
 import android.content.Context;
-import android.icu.text.NumberFormat;
 
 import com.android.documentsui.ClipDetails;
 import com.android.documentsui.R;
@@ -40,13 +39,8 @@
 
     TestJob(
             Context service, Context appContext, Listener listener,
-<<<<<<< HEAD
-            int operationType, String id, DocumentStack stack, Runnable startRunnable) {
-        super(service, appContext, listener, operationType, id, stack);
-=======
             String id, DocumentStack stack, ClipDetails details, Runnable startRunnable) {
         super(service, appContext, listener, id, stack, details);
->>>>>>> b1163292
 
         mStartRunnable = startRunnable;
     }
